<h1 align="center">
    hyprwhspr
</h1>

<p align="center">
    <b>Native speech-to-text for Arch / Omarchy</b> - Fast, accurate and easy system-wide dictation
</p>

<p align="center">
all local | waybar integration | audio feedback | auto-paste | cpu or gpu | easy setup
</p>

 <p align="center">
    <i>pssst...un-mute!</i>
 </p>

https://github.com/user-attachments/assets/40cb1837-550c-4e6e-8d61-07ea59898f12

---

- **Optimized for Arch Linux / Omarchy** - Seamless integration with [Omarchy](https://omarchy.org/) / [Hyprland](https://github.com/hyprwm/Hyprland) & [Waybar](https://github.com/Alexays/Waybar)
- **Whisper-powered** - State-of-the-art speech recognition via [OpenAI's Whisper](https://github.com/openai/whisper)
- **Cross-platform GPU support** - Automatic detection and acceleration for NVIDIA (CUDA) / AMD (ROCm) 
- **Hot model loading** - pywhispercpp backend keeps models in memory for _fast_ transcription
- **Word overrides** - Customize transcriptions, prompt and corrections
- **Run as user** - Runs in user space, just sudo once for the installer

> 🔐 **PRIVATE**: hyprwhspr is local and never reads any clipboard / audio content 

## Quick start

### Prerequisites

- **[Omarchy](https://omarchy.org/)** or **[Arch Linux](https://archlinux.org/)**
- **NVIDIA GPU** (optional, for CUDA acceleration)
- **AMD GPU** (optional, for ROCm acceleration)

### Installation

"Just works" with Omarchy.

**AUR:**

_New!_

```bash
# Install package
yay -S hyprwhspr

# Setup package
hyprwhspr-setup
```

**Script:**

```bash
# Clone the repository
git clone https://github.com/goodroot/hyprwhspr.git
cd hyprwhspr

# Run the automated installer
./scripts/install-omarchy.sh
```

**The installer will:**

1. ✅ Install system dependencies (ydotool, etc.)
2. ✅ Copy application files to system directory (`/usr/lib/hyprwhspr`)
3. ✅ Set up Python virtual environment in user space (`~/.local/share/hyprwhspr/venv`)
4. ✅ Install pywhispercpp backend
5. ✅ Download base model to user space (`~/.local/share/pywhispercpp/models/ggml-base.en.bin`)
6. ✅ Set up systemd services for hyprwhspr & ydotoolds
7. ✅ Configure Waybar integration
8. ✅ Test everything works

### First use

> Ensure your microphone of choice is available in audio settings!

1. **Log out and back in** (for group permissions)
2. **Press `Super+Alt+D`** to start dictation - _beep!_
3. **Speak naturally**
4. **Press `Super+Alt+D`** again to stop dictation - _boop!_
5. **Bam!** Text appears in active buffer!

Any snags, please [create an issue](https://github.com/goodroot/hyprwhspr/issues/new/choose) or visit [Omarchy Discord](https://discord.com/channels/1390012484194275541/1410373168765468774).

## Usage

### Toggle-able global hotkey

- **`Super+Alt+D`** - Toggle dictation on/off

## Configuration

Edit `~/.config/hyprwhspr/config.json`:

**Minimal config** - only 2 essential options:

```jsonc
{
    "primary_shortcut": "SUPER+ALT+D",
    "model": "base.en"
}
```

> For choice of model and languages, see [model instructions](https://github.com/goodroot/hyprwhspr/tree/main?tab=readme-ov-file#whisper-models).

**Word overrides** - customize transcriptions:

```json
{
    "word_overrides": {
        "hyperwhisper": "hyprwhspr",
        "omarchie": "Omarchy"
    }
}
```

**Whisper prompt** - customize transcription behavior:

```json
{
    "whisper_prompt": "Transcribe with proper capitalization, including sentence beginnings, proper nouns, titles, and standard English capitalization rules."
}
```

The prompt influences how Whisper interprets and transcribes your audio, eg:

- `"Transcribe as technical documentation with proper capitalization, acronyms and technical terminology."`

- `"Transcribe as casual conversation with natural speech patterns."`
  
- `"Transcribe as an ornery pirate on the cusp of scurvy."`

**Audio feedback** - optional sound notifications:

```jsonc
{
    "audio_feedback": true,            // Enable audio feedback (default: false)
    "start_sound_volume": 0.3,        // Start recording sound volume (0.1 to 1.0)
    "stop_sound_volume": 0.3,         // Stop recording sound volume (0.1 to 1.0)
    "start_sound_path": "custom-start.ogg",  // Custom start sound (relative to assets)
    "stop_sound_path": "custom-stop.ogg"     // Custom stop sound (relative to assets)
}
```

**Default sounds included:**

- **Start recording**: `ping-up.ogg` (ascending tone)
- **Stop recording**: `ping-down.ogg` (descending tone)

**Custom sounds:**

- **Supported formats**: `.ogg`, `.wav`, `.mp3`
- **Fallback**: Uses defaults if custom files don't exist

_Thanks for [the sounds](https://github.com/akx/Notifications), @akx!_

**Text replacement:** Automatically converts spoken words to symbols / punctuation:

**Punctuation:**

- "period" → "."
- "comma" → ","
- "question mark" → "?"
- "exclamation mark" → "!"
- "colon" → ":"
- "semicolon" → ";"

**Symbols:**

- "at symbol" → "@"
- "hash" → "#"
- "plus" → "+"
- "equals" → "="
- "dash" → "-"
- "underscore" → "_"

**Brackets:**

- "open paren" → "("
- "close paren" → ")"
- "open bracket" → "["
- "close bracket" → "]"
- "open brace" → "{"
- "close brace" → "}"

**Special commands:**

- "new line" → new line
- "tab" → tab character

_Speech-to-text replacement list via [WhisperTux](https://github.com/cjams/whispertux), thanks @cjams!_

**Clipboard behavior** - control what happens to clipboard after text injection:

```jsonc
{
    "clipboard_behavior": false,       // Boolean: true = clear after delay, false = keep (default: false)
    "clipboard_clear_delay": 5.0      // Float: seconds to wait before clearing (default: 5.0, only used if clipboard_behavior is true)
}
```

- **`clipboard_behavior: true`** - Clipboard is automatically cleared after the specified delay
- **`clipboard_clear_delay`** - How long to wait before clearing (only matters when `clipboard_behavior` is `true`)

**Paste behavior** - control how text is pasted into applications:

```jsonc
{
    "paste_mode": "super"   // "super" | "ctrl_shift" | "ctrl"  (default: "super")
}
```

**Paste behavior options:**

- **`"super"`** (default) — Sends Super+V. Omarchy default.

- **`"ctrl_shift"`** — Sends Ctrl+Shift+V. Works in most terminals.

- **`"ctrl"`** — Sends Ctrl+V. Standard GUI paste.

**Add dynamic tray icon** to your `~/.config/waybar/config`:

```json
{
    "custom/hyprwhspr": {
        "exec": "/usr/lib/hyprwhspr/config/hyprland/hyprwhspr-tray.sh status",
        "interval": 2,
        "return-type": "json",
        "exec-on-event": true,
        "format": "{}",
        "on-click": "/usr/lib/hyprwhspr/config/hyprland/hyprwhspr-tray.sh toggle",
        "on-click-right": "/usr/lib/hyprwhspr/config/hyprland/hyprwhspr-tray.sh start",
        "on-click-middle": "/usr/lib/hyprwhspr/config/hyprland/hyprwhspr-tray.sh restart",
        "tooltip": true
    }
}
```

**Add CSS styling** to your `~/.config/waybar/style.css`:

```css
@import "/usr/lib/hyprwhspr/config/waybar/hyprwhspr-style.css";
```

**Waybar icon click interactions**:

- **Left-click**: Toggle Hyprwhspr on/off
- **Right-click**: Start Hyprwhspr (if not running)
- **Middle-click**: Restart Hyprwhspr

**CPU performance options** - improve cpu transcription speed:

```jsonc
{
    "threads": 4            // thread count for whisper cpu processing
}
```

Increase for more CPU parallelism when using CPU; on GPU, modest values are fine.

## Whisper Models 

**Default model installed:** `ggml-base.en.bin` (~148MB) to `~/.local/share/pywhispercpp/models/`

**GPU Acceleration (NVIDIA & AMD):**

- NVIDIA (CUDA) and AMD (ROCm) are detected automatically; pywhispercpp will use GPU when available
- No manual build steps required. 
    - If toolchains are present, installer can build pywhispercpp with GPU support; otherwise CPU wheel is used.

**Available models to download:**

- **`tiny`** - Fastest, good for real-time dictation
- **`base`** - Best balance of speed/accuracy (recommended)
- **`small`** - Better accuracy, still fast
- **`medium`** - High accuracy, slower processing
- **`large`** - Best accuracy, **requires GPU acceleration** for reasonable speed
- **`large-v3`** - Latest large model, **requires GPU acceleration** for reasonable speed

**⚠️ GPU required:** Models `large` and `large-v3` require GPU acceleration to perform. 

```bash
cd ~/.local/share/pywhispercpp/models/

# Tiny models (fastest, least accurate)
wget https://huggingface.co/ggerganov/whisper.cpp/resolve/main/ggml-tiny.en.bin
wget https://huggingface.co/ggerganov/whisper.cpp/resolve/main/ggml-tiny.bin

# Base models (good balance)
wget https://huggingface.co/ggerganov/whisper.cpp/resolve/main/ggml-base.en.bin
wget https://huggingface.co/ggerganov/whisper.cpp/resolve/main/ggml-base.bin

# Small models (better accuracy)
wget https://huggingface.co/ggerganov/whisper.cpp/resolve/main/ggml-small.en.bin
wget https://huggingface.co/ggerganov/whisper.cpp/resolve/main/ggml-small.bin

# Medium models (high accuracy)
wget https://huggingface.co/ggerganov/whisper.cpp/resolve/main/ggml-medium.en.bin
wget https://huggingface.co/ggerganov/whisper.cpp/resolve/main/ggml-medium.bin

# Large models (best accuracy, requires GPU)
wget https://huggingface.co/ggerganov/whisper.cpp/resolve/main/ggml-large.bin
wget https://huggingface.co/ggerganov/whisper.cpp/resolve/main/ggml-large-v3.bin
```

**Update your config after downloading:**

```jsonc
{
    "model": "small.en" // Or just small if multi-lingual model. If both available, general model is chosen.
}
```

<<<<<<< HEAD
## Remote Backend (speaches.ai / OpenAI)

hyprwhspr can use a remote transcription service instead of local processing.

### Use Cases
- 🚀 Offload processing to a more powerful server
- 🔧 Use custom Whisper models not available locally
- 🌐 Centralized transcription for multiple devices
- ☁️ Use OpenAI's API without local GPU requirements

### Quick Setup with speaches.ai

1. **Deploy speaches server:**
   ```bash
   # With volume mount to persist models
   docker run -d -p 8000:8000 -v speaches-models:/root/.cache/speaches ghcr.io/speaches-ai/speaches:latest
   ```

   > **Note:** The volume mount `-v speaches-models:/root/.cache/speaches` persists downloaded models across container restarts.

2. **Download a Whisper model:**
   ```bash
   # Download the base model (recommended to start)
   uvx speaches-cli model download Systran/faster-whisper-base

   # Or download other models:
   # uvx speaches-cli model download Systran/faster-distil-whisper-small.en
   # uvx speaches-cli model download Systran/faster-whisper-small
   # uvx speaches-cli model download Systran/faster-whisper-medium
   # uvx speaches-cli model download Systran/faster-whisper-large-v3
   ```

3. **Configure hyprwhspr for remote backend:**

   Edit `~/.config/hyprwhspr/config.json`:
   ```json
   {
     "backend": "remote",
     "remote_backend": {
       "api_url": "http://localhost:8000",
       "model": "Systran/faster-whisper-base"
     }
   }
   ```

4. **Restart hyprwhspr:**
   ```bash
   systemctl --user restart hyprwhspr.service
   ```

### Configuration Options

**Backend Selection:**
```json
{
  "backend": "local"   // Use local pywhispercpp (default)
}
```
```json
{
  "backend": "remote"  // Use remote API
}
```

**Remote Backend Settings:**

| Setting | Required | Default | Description |
|---------|----------|---------|-------------|
| `api_url` | ✅ Yes | - | Base URL of speaches/OpenAI server |
| `model` | ✅ Yes | - | Model identifier |
| `api_key` | No | `"dummy"` | API key (use "dummy" for speaches) |
| `prompt` | No | `null` | Optional prompt for better accuracy |
| `language` | No | `null` | Language code (e.g., "en", "es") |
| `timeout` | No | `30` | Request timeout in seconds |
| `max_retries` | No | `2` | Automatic retry attempts |

**Available Models:**

*speaches.ai:*
- `Systran/faster-whisper-base` - Good balance (recommended)
- `Systran/faster-whisper-small` - Better accuracy
- `Systran/faster-whisper-medium` - High accuracy
- `Systran/faster-whisper-large-v3` - Best accuracy

*OpenAI:*
- `whisper-1` - Standard Whisper model
- `gpt-4o-transcribe` - High quality
- `gpt-4o-mini-transcribe` - Fast and efficient

### Example Configurations

**Minimal remote config:**
```json
{
  "backend": "remote",
  "remote_backend": {
    "api_url": "http://192.168.1.100:8000",
    "model": "Systran/faster-whisper-base"
  }
}
```

**Full remote config with all options:**
```json
{
  "backend": "remote",
  "remote_backend": {
    "api_url": "http://your-server:8000",
    "api_key": "dummy",
    "model": "Systran/faster-whisper-small",
    "prompt": "Technical transcription with proper terminology",
    "language": "en",
    "timeout": 30,
    "max_retries": 2
  }
}
```

**Using OpenAI's official API:**
```json
{
  "backend": "remote",
  "remote_backend": {
    "api_url": "https://api.openai.com/v1",
    "api_key": "sk-your-actual-openai-api-key",
    "model": "whisper-1",
    "timeout": 60
  }
}
```

### Privacy & Security

⚠️ **Important:** When using remote backend, your audio is sent over the network to the remote server.

**Privacy considerations:**
- Ensure you trust the server hosting the API
- Use HTTPS (not HTTP) for sensitive content
- Consider self-hosting speaches for full privacy control
- Review the server's data retention policies

**Self-hosting speaches ensures:**
- ✅ Audio never leaves your infrastructure
- ✅ Full control over data
- ✅ No third-party dependencies

### Troubleshooting Remote Backend

**Test server connectivity:**
```bash
curl http://your-server:8000/v1/audio/transcriptions \
  -F "file=@test.wav" \
  -F "model=Systran/faster-whisper-base"
```

**Check hyprwhspr logs:**
```bash
journalctl --user -u hyprwhspr.service -f
```

**Common errors:**

*"Connection refused"* - Server not running or wrong URL
```bash
# Verify server is running
docker ps | grep speaches
```

*"remote_backend configuration is required"* - Add config
```json
{
  "backend": "remote",
  "remote_backend": { ... }
}
```

*"openai package not installed"* - Install dependency
```bash
~/.local/share/hyprwhspr/venv/bin/pip install openai
```

**Switch back to local mode:**
```json
{
  "backend": "local"
}
```
Then restart:
```bash
systemctl --user restart hyprwhspr.service
```

### Advanced: Custom Prompts

Use prompts to improve transcription quality for specific contexts:

**Technical content:**
```json
{
  "remote_backend": {
    "prompt": "Technical documentation with proper capitalization of technology terms like API, HTTP, SQL, Python, Docker."
  }
}
```

**Medical transcription:**
```json
{
  "remote_backend": {
    "prompt": "Medical transcription with proper medical terminology and abbreviations."
  }
}
```

**Casual conversation:**
```json
{
  "remote_backend": {
    "prompt": "Transcribe as natural conversation with informal language."
  }
}
```

## Architecture

**hyprwhspr is designed as a system package:**
=======
**Language detection** - control transcription language:
>>>>>>> 77f6eb86

English only speakers use `.en` models which are smaller.

For multi-language detection, ensure you select a model which does not say `.en`:

```jsonc
{
    "language": null // null = auto-detect (default), or specify language code
}
```

Language options:
- **`null`** (default) - Auto-detect language from audio
- **`"en"`** - English transcription
- **`"nl"`** - Dutch transcription  
- **`"fr"`** - French transcription
- **`"de"`** - German transcription
- **`"es"`** - Spanish transcription
- **`etc.`** - Any supported language code

## Troubleshooting

### Reset Installation

If you're having persistent issues, you can completely reset hyprwhspr:

```bash
# Stop services
systemctl --user stop hyprwhspr ydotool

# Remove runtime data
rm -rf ~/.local/share/hyprwhspr/

# Remove user config
rm -rf ~/.config/hyprwhspr/

# Remove system files
sudo rm -rf /usr/lib/hyprwhspr/
```

And then...

```bash
# Then reinstall fresh
./scripts/install-omarchy.sh
```

### Common issues

**I heard the sound, but don't see text!** 

It's fairly common in Arch and other distros for the microphone to need to be plugged in and set each time you log in and out of your session, including during a restart. Within sound options, ensure that the microphone is indeed set. The sound utility will show feedback from the microphone if it is.

**Hotkey not working:**

```bash
# Check service status for hyprwhspr
systemctl --user status hyprwhspr.service

# Check logs
journalctl --user -u hyprwhspr.service -f
```

```bash
# Check service statusr for ydotool
systemctl --user status ydotool.service

# Check logs
journalctl --user -u ydotool.service -f
```

**Permission denied:**

```bash
# Fix uinput permissions
/usr/lib/hyprwhspr/scripts/fix-uinput-permissions.sh

# Log out and back in
```

**No audio input:**

If your mic _actually_ available?

```bash
# Check audio devices
pactl list short sources

# Restart PipeWire
systemctl --user restart pipewire
```

**Audio feedback not working:**

```bash
# Check if audio feedback is enabled in config
cat ~/.config/hyprwhspr/config.json | grep audio_feedback

# Verify sound files exist
ls -la /usr/lib/hyprwhspr/share/assets/

# Check if ffplay/aplay/paplay is available
which ffplay aplay paplay
```

**Model not found:**

```bash
# Check if model exists
ls -la ~/.local/share/pywhispercpp/models/

# Download a different model
cd ~/.local/share/pywhispercpp/models/
wget https://huggingface.co/ggerganov/whisper.cpp/resolve/main/ggml-base.en.bin

# Verify model path in config
cat ~/.config/hyprwhspr/config.json | grep model
```

**Stuck recording state:**

```bash
# Check service health and auto-recover
/usr/lib/hyprwhspr/config/hyprland/hyprwhspr-tray.sh health

# Manual restart if needed
systemctl --user restart hyprwhspr.service

# Check service status
systemctl --user status hyprwhspr.service
```

## Architecture

**hyprwhspr is designed as a system package:**

- **`/usr/lib/hyprwhspr/`** - Main installation directory
- **`/usr/lib/hyprwhspr/lib/`** - Python application
- **`~/.local/share/pywhispercpp/models/`** - Whisper models (user space)
- **`~/.config/hyprwhspr/`** - User configuration
- **`~/.config/systemd/user/`** - Systemd service

### Systemd integration

**hyprwhspr uses systemd for reliable service management:**

- **`hyprwhspr.service`** - Main application service with auto-restart
- **`ydotool.service`** - Input injection daemon service
- **Tray integration** - All tray operations use systemd commands
- **Process management** - No manual process killing or starting
- **Service dependencies** - Proper startup/shutdown ordering

## Getting help

1. **Check logs**: `journalctl --user -u hyprwhspr.service` `journalctl --user -u ydotool.service`
2. **Verify permissions**: Run the permissions fix script
3. **Test components**: Check ydotool, audio devices, whisper.cpp
4. **Report issues**: [Create an issue](https://github.com/goodroot/hyprwhspr/issues/new/choose) or visit [Omarchy Discord](https://discord.com/channels/1390012484194275541/1410373168765468774) - logging info helpful!

## License

MIT License - see [LICENSE](LICENSE) file.

## Contributing

Create an issue, happy to help!  

For pull requests, also best to start with an issue.

---

**Built with ❤️ in 🇨🇦 for the Omarchy community**

*Integrated and natural speech-to-text.*<|MERGE_RESOLUTION|>--- conflicted
+++ resolved
@@ -261,7 +261,11 @@
 
 Increase for more CPU parallelism when using CPU; on GPU, modest values are fine.
 
-## Whisper Models 
+## Backend Options
+
+hyprwhspr supports two transcription backends: **local** processing using pywhispercpp, or **remote** processing via speaches.ai or OpenAI API. Choose the option that best fits your needs.
+
+### Local Backend (pywhispercpp) 
 
 **Default model installed:** `ggml-base.en.bin` (~148MB) to `~/.local/share/pywhispercpp/models/`
 
@@ -314,18 +318,38 @@
 }
 ```
 
-<<<<<<< HEAD
-## Remote Backend (speaches.ai / OpenAI)
+**Language detection** - control transcription language:
+
+English only speakers use `.en` models which are smaller.
+
+For multi-language detection, ensure you select a model which does not say `.en`:
+
+```jsonc
+{
+    "language": null // null = auto-detect (default), or specify language code
+}
+```
+
+Language options:
+- **`null`** (default) - Auto-detect language from audio
+- **`"en"`** - English transcription
+- **`"nl"`** - Dutch transcription
+- **`"fr"`** - French transcription
+- **`"de"`** - German transcription
+- **`"es"`** - Spanish transcription
+- **`etc.`** - Any supported language code
+
+### Remote Backend (speaches.ai / OpenAI)
 
 hyprwhspr can use a remote transcription service instead of local processing.
 
-### Use Cases
+#### Use Cases
 - 🚀 Offload processing to a more powerful server
 - 🔧 Use custom Whisper models not available locally
 - 🌐 Centralized transcription for multiple devices
 - ☁️ Use OpenAI's API without local GPU requirements
 
-### Quick Setup with speaches.ai
+#### Quick Setup with speaches.ai
 
 1. **Deploy speaches server:**
    ```bash
@@ -365,7 +389,7 @@
    systemctl --user restart hyprwhspr.service
    ```
 
-### Configuration Options
+#### Configuration Options
 
 **Backend Selection:**
 ```json
@@ -404,7 +428,7 @@
 - `gpt-4o-transcribe` - High quality
 - `gpt-4o-mini-transcribe` - Fast and efficient
 
-### Example Configurations
+#### Example Configurations
 
 **Minimal remote config:**
 ```json
@@ -446,7 +470,7 @@
 }
 ```
 
-### Privacy & Security
+#### Privacy & Security
 
 ⚠️ **Important:** When using remote backend, your audio is sent over the network to the remote server.
 
@@ -461,7 +485,7 @@
 - ✅ Full control over data
 - ✅ No third-party dependencies
 
-### Troubleshooting Remote Backend
+#### Troubleshooting Remote Backend
 
 **Test server connectivity:**
 ```bash
@@ -507,7 +531,7 @@
 systemctl --user restart hyprwhspr.service
 ```
 
-### Advanced: Custom Prompts
+#### Advanced: Custom Prompts
 
 Use prompts to improve transcription quality for specific contexts:
 
@@ -537,32 +561,6 @@
   }
 }
 ```
-
-## Architecture
-
-**hyprwhspr is designed as a system package:**
-=======
-**Language detection** - control transcription language:
->>>>>>> 77f6eb86
-
-English only speakers use `.en` models which are smaller.
-
-For multi-language detection, ensure you select a model which does not say `.en`:
-
-```jsonc
-{
-    "language": null // null = auto-detect (default), or specify language code
-}
-```
-
-Language options:
-- **`null`** (default) - Auto-detect language from audio
-- **`"en"`** - English transcription
-- **`"nl"`** - Dutch transcription  
-- **`"fr"`** - French transcription
-- **`"de"`** - German transcription
-- **`"es"`** - Spanish transcription
-- **`etc.`** - Any supported language code
 
 ## Troubleshooting
 

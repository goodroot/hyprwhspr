"""
Backend installation module for hyprwhspr
Handles installation of pywhispercpp backends (CPU/NVIDIA/AMD)
"""

import os
import sys
import json
import subprocess
import hashlib
import shutil
import urllib.request
from pathlib import Path
from typing import Optional, Tuple, Dict

# Import output control system
try:
    from .output_control import (
        log_info, log_success, log_warning, log_error, log_debug, log_verbose,
        run_command, OutputController, VerbosityLevel
    )
except ImportError:
    from output_control import (
        log_info, log_success, log_warning, log_error, log_debug, log_verbose,
        run_command, OutputController, VerbosityLevel
    )


def run_sudo_command(cmd: list, check: bool = True, input_data: Optional[bytes] = None,
                     verbose: Optional[bool] = None) -> subprocess.CompletedProcess:
    """Run a command with sudo"""
    sudo_cmd = ['sudo'] + cmd
    return run_command(sudo_cmd, check=check, verbose=verbose, env=None)


# Constants
HYPRWHSPR_ROOT = os.environ.get('HYPRWHSPR_ROOT', '/usr/lib/hyprwhspr')
USER_BASE = Path(os.environ.get('XDG_DATA_HOME', Path.home() / '.local' / 'share')) / 'hyprwhspr'
VENV_DIR = USER_BASE / 'venv'
PYWHISPERCPP_MODELS_DIR = Path(os.environ.get('XDG_DATA_HOME', Path.home() / '.local' / 'share')) / 'pywhispercpp' / 'models'
STATE_DIR = Path(os.environ.get('XDG_STATE_HOME', Path.home() / '.local' / 'state')) / 'hyprwhspr'
STATE_FILE = STATE_DIR / 'install-state.json'
PYWHISPERCPP_SRC_DIR = USER_BASE / 'pywhispercpp-src'
PYWHISPERCPP_PINNED_COMMIT = "4ab96165f84e8eb579077dfc3d0476fa5606affe"
PARAKEET_VENV_DIR = USER_BASE / 'parakeet-venv'
PARAKEET_DIR = Path(HYPRWHSPR_ROOT) / 'lib' / 'backends' / 'parakeet'
PARAKEET_SCRIPT = PARAKEET_DIR / 'parakeet-tdt-0.6b-v3.py'
PARAKEET_REQUIREMENTS = PARAKEET_DIR / 'requirements.txt'


# ==================== State Management ====================

def init_state():
    """Initialize state directory and file"""
    STATE_DIR.mkdir(parents=True, exist_ok=True)
    if not STATE_FILE.exists():
        STATE_FILE.write_text('{}')


def get_state(key: str) -> str:
    """Get a value from the state file"""
    if STATE_FILE.exists():
        try:
            with open(STATE_FILE, 'r', encoding='utf-8') as f:
                data = json.load(f)
                return data.get(key, '')
        except (json.JSONDecodeError, IOError):
            return ''
    return ''


def set_state(key: str, value: str):
    """Set a value in the state file"""
    init_state()
    try:
        if STATE_FILE.exists():
            with open(STATE_FILE, 'r', encoding='utf-8') as f:
                data = json.load(f)
        else:
            data = {}
        data[key] = value
        with open(STATE_FILE, 'w', encoding='utf-8') as f:
            json.dump(data, f, indent=2)
    except (json.JSONDecodeError, IOError) as e:
        log_debug(f"Error writing state file: {e}")


def get_all_state() -> Dict:
    """Get all state data"""
    if STATE_FILE.exists():
        try:
            with open(STATE_FILE, 'r', encoding='utf-8') as f:
                return json.load(f)
        except (json.JSONDecodeError, IOError) as e:
            log_debug(f"Error reading state file: {e}")
            # Try to recover by creating a new state file
            try:
                STATE_FILE.unlink()
                init_state()
            except Exception:
                pass
            return {}
    return {}


def set_install_state(state: str, error: Optional[str] = None):
    """
    Set installation state with optional error message.
    
    Args:
        state: One of 'not_started', 'in_progress', 'completed', 'failed'
        error: Optional error message if state is 'failed'
    """
    init_state()
    data = get_all_state()
    data['install_state'] = state
    if error:
        data['last_error'] = error
        data['last_error_time'] = str(Path(__file__).stat().st_mtime)  # Simple timestamp
    elif state == 'completed':
        # Clear error on success
        data.pop('last_error', None)
        data.pop('last_error_time', None)
    
    try:
        with open(STATE_FILE, 'w', encoding='utf-8') as f:
            json.dump(data, f, indent=2)
    except IOError as e:
        log_error(f"Failed to write state file: {e}")


def get_install_state() -> Tuple[str, Optional[str]]:
    """Get installation state and last error if any"""
    data = get_all_state()
    state = data.get('install_state', 'not_started')
    error = data.get('last_error')
    return state, error


def compute_file_hash(file_path: Path) -> str:
    """Compute SHA256 hash of a file"""
    if file_path.exists():
        sha256_hash = hashlib.sha256()
        with open(file_path, 'rb') as f:
            for byte_block in iter(lambda: f.read(4096), b""):
                sha256_hash.update(byte_block)
        return sha256_hash.hexdigest()
    return ''


def check_model_validity(model_file: Path) -> bool:
    """Check if model file is valid"""
    if not model_file.exists():
        return False
    
    file_size = model_file.stat().st_size
    stored_hash = get_state("model_base_en_hash")
    current_hash = compute_file_hash(model_file)
    
    # If we have a stored hash and it matches, it's valid
    if stored_hash and current_hash == stored_hash:
        return True
    
    # If file is reasonable size (>100MB), it's probably valid
    if file_size > 100000000:
        return True
    
    return False


# ==================== Helper Functions ====================

def detect_cuda_host_compiler() -> Optional[str]:
    """Detect appropriate CUDA host compiler"""
    # Allow explicit override
    cuda_host = os.environ.get('HYPRWHSPR_CUDA_HOST')
    if cuda_host and Path(cuda_host).exists() and os.access(cuda_host, os.X_OK):
        return cuda_host
    
    # Check GCC version
    try:
        result = run_command(['gcc', '-dumpfullversion'], check=False, capture_output=True)
        if result.returncode == 0:
            gcc_version = result.stdout.strip().decode()
            gcc_major = int(gcc_version.split('.')[0])
            
            # If GCC >= 15, prefer gcc14 if present
            if gcc_major >= 15:
                if shutil.which('g++-14'):
                    return '/usr/bin/g++-14'
    except Exception:
        pass
    
    # Default to g++
    if shutil.which('g++'):
        return shutil.which('g++')
    
    return None


# ==================== System Dependencies ====================

def install_system_dependencies():
    """Install system dependencies needed for backend compilation"""
    log_info("Ensuring system dependencies...")
    
    # Only install build dependencies, not waybar (CLI handles that)
    pkgs = ['cmake', 'make', 'git', 'base-devel', 'python', 'curl']
    
    to_install = []
    for pkg in pkgs:
        try:
            run_command(['pacman', '-Q', pkg], check=False, capture_output=True)
        except subprocess.CalledProcessError:
            to_install.append(pkg)
    
    if to_install:
        log_info(f"Installing: {' '.join(to_install)}")
        run_sudo_command(['pacman', '-S', '--needed', '--noconfirm'] + to_install, check=False)
    
    log_success("Dependencies ready")


# ==================== GPU Support Setup ====================

def setup_nvidia_support() -> bool:
    """Setup NVIDIA/CUDA support. Returns True if CUDA is available."""
    log_info("GPU check…")
    
    if not shutil.which('nvidia-smi'):
        log_info("No NVIDIA GPU detected (CPU mode)")
        return False
    
    # Test nvidia-smi
    try:
        result = run_command(['timeout', '2s', 'nvidia-smi', '-L'], check=False, capture_output=True)
        if result.returncode != 0:
            log_warning("nvidia-smi found but not responding (no GPU hardware or driver issue)")
            return False
    except Exception:
        log_warning("nvidia-smi found but not responding")
        return False
    
    log_success("NVIDIA GPU detected")
    
    # Check for nvcc
    nvcc_path = None
    if Path('/opt/cuda/bin/nvcc').exists():
        nvcc_path = '/opt/cuda/bin/nvcc'
    elif shutil.which('nvcc'):
        nvcc_path = shutil.which('nvcc')
    
    if nvcc_path:
        # Set environment variables
        os.environ['PATH'] = '/opt/cuda/bin:' + os.environ.get('PATH', '')
        os.environ['CUDACXX'] = nvcc_path
        log_success("CUDA toolkit present")
    else:
        log_warning("CUDA toolkit not found; installing…")
        run_sudo_command(['pacman', '-S', '--needed', '--noconfirm', 'cuda'], check=False)
        
        if Path('/opt/cuda/bin/nvcc').exists():
            os.environ['PATH'] = '/opt/cuda/bin:' + os.environ.get('PATH', '')
            os.environ['CUDACXX'] = '/opt/cuda/bin/nvcc'
            log_success("CUDA installed")
        else:
            log_warning("nvcc still not visible; will build CPU-only")
            return False
    
    # Choose host compiler for NVCC
    host_compiler = detect_cuda_host_compiler()
    if host_compiler:
        os.environ['CUDAHOSTCXX'] = host_compiler
        log_info(f"CUDA host compiler: {host_compiler}")
        
        if host_compiler == '/usr/bin/g++':
            try:
                result = run_command(['gcc', '-dumpfullversion'], check=False, capture_output=True)
                if result.returncode == 0:
                    gcc_version = result.stdout.strip().decode()
                    gcc_major = int(gcc_version.split('.')[0])
                    if gcc_major >= 15:
                        log_warning(f"GCC {gcc_major} with NVCC can fail; consider:")
                        log_warning("  yay -S gcc14 gcc14-libs")
                        log_warning("  export HYPRWHSPR_CUDA_HOST=/usr/bin/g++-14")
            except Exception:
                pass
    else:
        log_warning("No suitable host compiler found; will build CPU-only")
        return False
    
    return True


def setup_amd_support() -> bool:
    """Setup AMD/ROCm support. Returns True if ROCm is available."""
    log_info("Checking for AMD GPU...")
    
    if not (shutil.which('rocm-smi') or Path('/opt/rocm').exists()):
        log_info("No AMD GPU detected")
        return False
    
    # Test rocm-smi
    try:
        result = run_command(['timeout', '2s', 'rocm-smi', '--showproductname'], check=False, capture_output=True)
        if result.returncode != 0:
            log_warning("rocm-smi found but not responding (no GPU hardware or driver issue)")
            return False
    except Exception:
        log_warning("rocm-smi found but not responding")
        return False
    
    log_success("AMD GPU with ROCm detected")
    
    rocm_path = os.environ.get('ROCM_PATH', '/opt/rocm')
    if Path(rocm_path).exists():
        os.environ['ROCM_PATH'] = rocm_path
        os.environ['PATH'] = f"{rocm_path}/bin:" + os.environ.get('PATH', '')
        log_success("ROCm toolkit present")
    else:
        log_warning("ROCm not found; installing...")
        run_sudo_command(['yay', '-S', '--needed', '--noconfirm', 'rocm-hip-sdk', 'rocm-opencl-sdk'], check=False)
        if Path(rocm_path).exists():
            os.environ['ROCM_PATH'] = rocm_path
            os.environ['PATH'] = f"{rocm_path}/bin:" + os.environ.get('PATH', '')
            log_success("ROCm toolkit present")
        else:
            return False
    
    # Check for hipcc
    if not shutil.which('hipcc'):
        log_warning("ROCm detected but hipcc compiler missing")
        return False
    
    return True


# ==================== Python Environment ====================

def setup_python_venv(force_rebuild: bool = False) -> Path:
    """Create or update Python virtual environment. Returns path to pip binary.

    Args:
        force_rebuild: If True, delete and recreate venv even if it exists and Python version matches.
    """
    log_info("Setting up Python virtual environment…")

    # Validate requirements.txt exists
    requirements_file = Path(HYPRWHSPR_ROOT) / 'requirements.txt'
    if not requirements_file.exists():
        log_error(f"requirements.txt not found at {requirements_file}")
        raise FileNotFoundError(f"requirements.txt not found at {requirements_file}")

    # Check if venv exists and if Python version matches
    venv_needs_recreation = force_rebuild
    if force_rebuild:
        log_info("Force rebuild requested - will recreate venv")
    if VENV_DIR.exists() and not force_rebuild:
        venv_python = VENV_DIR / 'bin' / 'python'
        if venv_python.exists():
            try:
                # Check Python version in venv
                result = run_command([str(venv_python), '--version'], check=False, capture_output=True)
                venv_version = result.stdout.strip() if result.returncode == 0 else ""
                current_version = f"{sys.version_info.major}.{sys.version_info.minor}"
                
                # Extract major.minor from venv version string (e.g., "Python 3.11.5" -> "3.11")
                venv_major_minor = ""
                if venv_version:
                    import re
                    match = re.search(r'(\d+)\.(\d+)', venv_version)
                    if match:
                        venv_major_minor = f"{match.group(1)}.{match.group(2)}"
                
                # Check if versions match (major.minor)
                if venv_major_minor and venv_major_minor != current_version:
                    log_warning(f"Venv Python version mismatch: venv has {venv_version}, current is Python {current_version}")
                    log_info("Recreating venv to match current Python version...")
                    venv_needs_recreation = True
            except Exception:
                # If we can't check, assume it's fine
                pass
        else:
            venv_needs_recreation = True
    
    # Recreate venv if needed
    if venv_needs_recreation or not VENV_DIR.exists():
        if VENV_DIR.exists():
            log_info(f"Removing existing venv at {VENV_DIR}")
            import shutil
            shutil.rmtree(VENV_DIR)
        log_info(f"Creating venv at {VENV_DIR}")
        VENV_DIR.parent.mkdir(parents=True, exist_ok=True)
        run_command([sys.executable, '-m', 'venv', str(VENV_DIR)], check=True)
    else:
        log_info(f"Venv already exists at {VENV_DIR}")
    
    # Get pip binary
    pip_bin = VENV_DIR / 'bin' / 'pip'
    if not pip_bin.exists():
        log_error(f"pip not found in venv at {VENV_DIR}")
        raise FileNotFoundError(f"pip not found in venv")
    
    # Upgrade pip and wheel
    run_command([str(pip_bin), 'install', '--upgrade', 'pip', 'wheel'], check=True)
    
    return pip_bin


# ==================== pywhispercpp Installation ====================

def install_pywhispercpp_cpu(pip_bin: Path, requirements_file: Path) -> bool:
    """Install CPU-only pywhispercpp"""
    log_info("Installing pywhispercpp (CPU-only)...")
    try:
        run_command([str(pip_bin), 'install', '-r', str(requirements_file)], check=True)
        log_success("pywhispercpp installed (CPU-only mode)")
        return True
    except subprocess.CalledProcessError as e:
        log_error(f"Failed to install pywhispercpp (CPU-only): {e}")
        return False


def install_pywhispercpp_cuda(pip_bin: Path) -> bool:
    """Install pywhispercpp with CUDA support"""
    log_info("Installing pywhispercpp with CUDA support...")
    
    # Clean build artifacts if they exist (to avoid Python version mismatches)
    if PYWHISPERCPP_SRC_DIR.exists():
        log_info("Cleaning existing build artifacts...")
        import shutil
        # Remove common build directories
        build_dirs = [
            PYWHISPERCPP_SRC_DIR / 'build',
            PYWHISPERCPP_SRC_DIR / 'dist',
            PYWHISPERCPP_SRC_DIR / 'whisper.cpp' / 'build',
            PYWHISPERCPP_SRC_DIR / 'whisper.cpp' / 'ggml' / 'build',
        ]
        for build_dir in build_dirs:
            if build_dir.exists():
                shutil.rmtree(build_dir, ignore_errors=True)
        
        # Remove egg-info directories
        for egg_info in PYWHISPERCPP_SRC_DIR.glob('*.egg-info'):
            if egg_info.is_dir():
                shutil.rmtree(egg_info, ignore_errors=True)
        
        # Remove CMake cache files (these can cache Python version)
        for cmake_cache in PYWHISPERCPP_SRC_DIR.rglob('CMakeCache.txt'):
            cmake_cache.unlink(missing_ok=True)
        for cmake_files in PYWHISPERCPP_SRC_DIR.rglob('CMakeFiles'):
            if cmake_files.is_dir():
                shutil.rmtree(cmake_files, ignore_errors=True)
        
        # Clean __pycache__ directories
        for pycache in PYWHISPERCPP_SRC_DIR.rglob('__pycache__'):
            if pycache.is_dir():
                shutil.rmtree(pycache, ignore_errors=True)
    
    # Clone or update pywhispercpp sources
    if not PYWHISPERCPP_SRC_DIR.exists() or not (PYWHISPERCPP_SRC_DIR / '.git').exists():
        log_info(f"Cloning pywhispercpp sources (v1.4.0) → {PYWHISPERCPP_SRC_DIR}")
        PYWHISPERCPP_SRC_DIR.parent.mkdir(parents=True, exist_ok=True)
        verbosity = OutputController.get_verbosity()
        verbose = verbosity.value >= VerbosityLevel.VERBOSE.value
        run_command([
            'git', 'clone', '--recurse-submodules',
            'https://github.com/Absadiki/pywhispercpp.git',
            str(PYWHISPERCPP_SRC_DIR)
        ], check=True, verbose=verbose)
        run_command([
            'git', '-C', str(PYWHISPERCPP_SRC_DIR),
            'checkout', PYWHISPERCPP_PINNED_COMMIT
        ], check=True, verbose=verbose)
        run_command([
            'git', '-C', str(PYWHISPERCPP_SRC_DIR),
            'submodule', 'update', '--init', '--recursive'
        ], check=True, verbose=verbose)
    else:
        log_info(f"Updating pywhispercpp sources to v1.4.0 in {PYWHISPERCPP_SRC_DIR}")
        verbosity = OutputController.get_verbosity()
        verbose = verbosity.value >= VerbosityLevel.VERBOSE.value
        try:
            run_command(['git', '-C', str(PYWHISPERCPP_SRC_DIR), 'fetch', '--tags'], 
                       check=False, verbose=verbose)
            run_command(['git', '-C', str(PYWHISPERCPP_SRC_DIR), 'checkout', PYWHISPERCPP_PINNED_COMMIT], 
                       check=False, verbose=verbose)
            run_command(['git', '-C', str(PYWHISPERCPP_SRC_DIR), 'submodule', 'update', '--init', '--recursive'], 
                       check=False, verbose=verbose)
        except Exception as e:
            log_warning(f"Could not update pywhispercpp repository to v1.4.0: {e}")
    
    # Build with CUDA support
    log_info("Building pywhispercpp with CUDA (ggml CUDA) via pip - may take several minutes")
    env = os.environ.copy()
    env['GGML_CUDA'] = 'ON'
    
    # Force CMake to use venv's Python (critical for correct Python version detection)
    venv_python = VENV_DIR / 'bin' / 'python'
    env['CMAKE_ARGS'] = f"-DPython3_EXECUTABLE={venv_python}"
    env['PYTHON_EXECUTABLE'] = str(venv_python)
    
    # Also ensure venv's bin is first in PATH so CMake finds the right tools
    venv_bin = str(VENV_DIR / 'bin')
    env['PATH'] = f"{venv_bin}:{env.get('PATH', '')}"
    
    try:
        # Only use -v flag if verbose mode is enabled
        verbosity = OutputController.get_verbosity()
        pip_args = [
            str(pip_bin), 'install',
            '-e', str(PYWHISPERCPP_SRC_DIR),
            '--no-cache-dir',
            '--force-reinstall'
        ]
        if verbosity.value >= VerbosityLevel.VERBOSE.value:
            pip_args.append('-v')
        
        run_command(pip_args, check=True, env=env, verbose=verbosity.value >= VerbosityLevel.VERBOSE.value)
        log_success("pywhispercpp installed with CUDA acceleration via pip")
        return True
    except subprocess.CalledProcessError as e:
        log_error(f"pip install of pywhispercpp with CUDA failed: {e}")
        return False


def install_pywhispercpp_rocm(pip_bin: Path) -> Tuple[bool, bool]:
    """Install pywhispercpp with ROCm support. Returns (success, should_fallback)."""
    log_info("Installing pywhispercpp with ROCm support...")
    
    # Clean build artifacts if they exist (to avoid Python version mismatches)
    if PYWHISPERCPP_SRC_DIR.exists():
        log_info("Cleaning existing build artifacts...")
        import shutil
        # Remove common build directories
        build_dirs = [
            PYWHISPERCPP_SRC_DIR / 'build',
            PYWHISPERCPP_SRC_DIR / 'dist',
            PYWHISPERCPP_SRC_DIR / 'whisper.cpp' / 'build',
            PYWHISPERCPP_SRC_DIR / 'whisper.cpp' / 'ggml' / 'build',
        ]
        for build_dir in build_dirs:
            if build_dir.exists():
                shutil.rmtree(build_dir, ignore_errors=True)
        
        # Remove egg-info directories
        for egg_info in PYWHISPERCPP_SRC_DIR.glob('*.egg-info'):
            if egg_info.is_dir():
                shutil.rmtree(egg_info, ignore_errors=True)
        
        # Remove CMake cache files (these can cache Python version)
        for cmake_cache in PYWHISPERCPP_SRC_DIR.rglob('CMakeCache.txt'):
            cmake_cache.unlink(missing_ok=True)
        for cmake_files in PYWHISPERCPP_SRC_DIR.rglob('CMakeFiles'):
            if cmake_files.is_dir():
                shutil.rmtree(cmake_files, ignore_errors=True)
        
        # Clean __pycache__ directories
        for pycache in PYWHISPERCPP_SRC_DIR.rglob('__pycache__'):
            if pycache.is_dir():
                shutil.rmtree(pycache, ignore_errors=True)
    
    # Clone or update pywhispercpp sources
    if not PYWHISPERCPP_SRC_DIR.exists() or not (PYWHISPERCPP_SRC_DIR / '.git').exists():
        log_info(f"Cloning pywhispercpp sources (v1.4.0) → {PYWHISPERCPP_SRC_DIR}")
        PYWHISPERCPP_SRC_DIR.parent.mkdir(parents=True, exist_ok=True)
        verbosity = OutputController.get_verbosity()
        verbose = verbosity.value >= VerbosityLevel.VERBOSE.value
        run_command([
            'git', 'clone', '--recurse-submodules',
            'https://github.com/Absadiki/pywhispercpp.git',
            str(PYWHISPERCPP_SRC_DIR)
        ], check=True, verbose=verbose)
        run_command([
            'git', '-C', str(PYWHISPERCPP_SRC_DIR),
            'checkout', PYWHISPERCPP_PINNED_COMMIT
        ], check=True, verbose=verbose)
        run_command([
            'git', '-C', str(PYWHISPERCPP_SRC_DIR),
            'submodule', 'update', '--init', '--recursive'
        ], check=True, verbose=verbose)
    else:
        log_info(f"Updating pywhispercpp sources to v1.4.0 in {PYWHISPERCPP_SRC_DIR}")
        verbosity = OutputController.get_verbosity()
        verbose = verbosity.value >= VerbosityLevel.VERBOSE.value
        try:
            run_command(['git', '-C', str(PYWHISPERCPP_SRC_DIR), 'fetch', '--tags'], 
                       check=False, verbose=verbose)
            run_command(['git', '-C', str(PYWHISPERCPP_SRC_DIR), 'checkout', PYWHISPERCPP_PINNED_COMMIT], 
                       check=False, verbose=verbose)
            run_command(['git', '-C', str(PYWHISPERCPP_SRC_DIR), 'submodule', 'update', '--init', '--recursive'], 
                       check=False, verbose=verbose)
        except Exception as e:
            log_warning(f"Could not update pywhispercpp repository to v1.4.0: {e}")
    
    # Set up ROCm environment
    rocm_path = os.environ.get('ROCM_PATH', '/opt/rocm')
    env = os.environ.copy()
    env['ROCM_PATH'] = rocm_path
    env['PATH'] = f"{rocm_path}/bin:" + env.get('PATH', '')
    env['GGML_HIPBLAS'] = 'ON'
    env['GGML_HIP'] = 'ON'
    env['GGML_ROCM'] = '1'
    env['CMAKE_PREFIX_PATH'] = rocm_path
    
    # Force CMake to use venv's Python (critical for correct Python version detection)
    venv_python = VENV_DIR / 'bin' / 'python'
    env['CMAKE_ARGS'] = f"-DPython3_EXECUTABLE={venv_python}"
    env['PYTHON_EXECUTABLE'] = str(venv_python)
    
    # Ensure venv's bin is first in PATH (after ROCm) so CMake finds the right tools
    venv_bin = str(VENV_DIR / 'bin')
    env['PATH'] = f"{venv_bin}:{env.get('PATH', '')}"
    
    # Build with ROCm support
    log_info("Building pywhispercpp with ROCm (ggml HIPBLAS) via pip")
    try:
        # Only use -v flag if verbose mode is enabled
        verbosity = OutputController.get_verbosity()
        pip_args = [
            str(pip_bin), 'install',
            '-e', str(PYWHISPERCPP_SRC_DIR),
            '--no-cache-dir',
            '--force-reinstall'
        ]
        if verbosity.value >= VerbosityLevel.VERBOSE.value:
            pip_args.append('-v')
        
        run_command(pip_args, check=True, env=env, verbose=verbosity.value >= VerbosityLevel.VERBOSE.value)
        log_success("pywhispercpp installed with ROCm acceleration via pip")
        return True, False
    except subprocess.CalledProcessError:
        # Build failed - return should_fallback=True
        return False, True


# ==================== Model Download ====================

def download_pywhispercpp_model(model_name: str = 'base.en') -> bool:
    """Download pywhispercpp model with progress feedback"""
    log_info(f"Downloading pywhispercpp model: {model_name}…")
    
    PYWHISPERCPP_MODELS_DIR.mkdir(parents=True, exist_ok=True)
    model_file = PYWHISPERCPP_MODELS_DIR / f'ggml-{model_name}.bin'
    model_url = f"https://huggingface.co/ggerganov/whisper.cpp/resolve/main/ggml-{model_name}.bin"
    
    if check_model_validity(model_file):
        log_success("pywhispercpp base model present")
        return True
    
    if model_file.exists():
        log_warning("Existing base model appears invalid; re-downloading")
        model_file.unlink()
    
    log_info(f"Fetching {model_url}")
    try:
        def show_progress(block_num, block_size, total_size):
            """Callback to show download progress"""
            if not OutputController.is_progress_enabled():
                return
            
            downloaded = block_num * block_size
            percent = min(100, (downloaded * 100) // total_size) if total_size > 0 else 0
            size_mb = total_size / (1024 * 1024) if total_size > 0 else 0
            downloaded_mb = downloaded / (1024 * 1024)
            
            # Show progress on same line
            progress_msg = f"\r[INFO] Downloading: {downloaded_mb:.1f}/{size_mb:.1f} MB ({percent}%)"
            OutputController.write(progress_msg, VerbosityLevel.NORMAL, flush=True)
            
            if downloaded >= total_size and total_size > 0:
                OutputController.write("\n", VerbosityLevel.NORMAL, flush=True)  # New line when complete
        
        urllib.request.urlretrieve(model_url, model_file, reporthook=show_progress)
        
        # Store hash for future validation
        model_hash = compute_file_hash(model_file)
        set_state("model_base_en_hash", model_hash)
        
        log_success("pywhispercpp base model downloaded")
        return True
    except Exception as e:
        log_error(f"Failed to download pywhispercpp base model: {e}")
        return False


# ==================== Parakeet Installation ====================

def setup_parakeet_venv(force_rebuild: bool = False) -> Path:
    """Create or update Parakeet Python virtual environment. Returns path to pip binary.

    Args:
        force_rebuild: If True, delete and recreate venv even if it exists and Python version matches.
    """
    log_info("Setting up Parakeet Python virtual environment…")

    # Validate requirements.txt exists
    if not PARAKEET_REQUIREMENTS.exists():
        log_error(f"Parakeet requirements.txt not found at {PARAKEET_REQUIREMENTS}")
        raise FileNotFoundError(f"Parakeet requirements.txt not found at {PARAKEET_REQUIREMENTS}")

    # Check if venv exists and if Python version matches
    venv_needs_recreation = force_rebuild
    if force_rebuild:
        log_info("Force rebuild requested - will recreate venv")
    if PARAKEET_VENV_DIR.exists() and not force_rebuild:
        venv_python = PARAKEET_VENV_DIR / 'bin' / 'python'
        if venv_python.exists():
            try:
                # Check Python version in venv
                result = run_command([str(venv_python), '--version'], check=False, capture_output=True)
                venv_version = result.stdout.strip() if result.returncode == 0 else ""
                current_version = f"{sys.version_info.major}.{sys.version_info.minor}"
                
                # Extract major.minor from venv version string (e.g., "Python 3.11.5" -> "3.11")
                venv_major_minor = ""
                if venv_version:
                    import re
                    match = re.search(r'(\d+)\.(\d+)', venv_version)
                    if match:
                        venv_major_minor = f"{match.group(1)}.{match.group(2)}"
                
                # Check if versions match (major.minor)
                if venv_major_minor and venv_major_minor != current_version:
                    log_warning(f"Parakeet venv Python version mismatch: venv has {venv_version}, current is Python {current_version}")
                    log_info("Recreating venv to match current Python version...")
                    venv_needs_recreation = True
            except Exception:
                # If we can't check, assume it's fine
                pass
        else:
            venv_needs_recreation = True
    
    # Recreate venv if needed
    if venv_needs_recreation or not PARAKEET_VENV_DIR.exists():
        if PARAKEET_VENV_DIR.exists():
            log_info(f"Removing existing Parakeet venv at {PARAKEET_VENV_DIR}")
            import shutil
            shutil.rmtree(PARAKEET_VENV_DIR)
        log_info(f"Creating Parakeet venv at {PARAKEET_VENV_DIR}")
        PARAKEET_VENV_DIR.parent.mkdir(parents=True, exist_ok=True)
        run_command([sys.executable, '-m', 'venv', str(PARAKEET_VENV_DIR)], check=True)
    else:
        log_info(f"Parakeet venv already exists at {PARAKEET_VENV_DIR}")
    
    # Get pip binary
    pip_bin = PARAKEET_VENV_DIR / 'bin' / 'pip'
    if not pip_bin.exists():
        log_error(f"pip not found in Parakeet venv at {PARAKEET_VENV_DIR}")
        raise FileNotFoundError(f"pip not found in Parakeet venv")
    
    # Upgrade pip and wheel
    run_command([str(pip_bin), 'install', '--upgrade', 'pip', 'wheel'], check=True)
    
    return pip_bin


def install_parakeet_dependencies(pip_bin: Path) -> bool:
    """Install Parakeet backend dependencies"""
    log_info("Installing Parakeet dependencies...")
    
    # Check for CUDA availability
    enable_cuda = False
    if shutil.which('nvidia-smi'):
        try:
            result = run_command(['timeout', '2s', 'nvidia-smi', '-L'], check=False, capture_output=True)
            if result.returncode == 0:
                enable_cuda = True
                log_info("CUDA detected - will install PyTorch with CUDA support")
        except Exception:
            pass
    
    try:
<<<<<<< HEAD
        # Install ml_dtypes and numpy first with pinned versions to ensure compatibility
        # - ml_dtypes 0.5.4+ includes float4_e2m1fn required by onnx
        # - numpy must be <2.4 for numba compatibility (numba is a nemo_toolkit dep)
        log_info("Installing ml_dtypes and numpy (required for onnx/numba compatibility)...")
        run_command([str(pip_bin), 'install', '--upgrade', 'ml_dtypes>=0.5.4', 'numpy>=1.22,<2.4'], check=True)
=======
        # Install ml_dtypes first with newer version to ensure compatibility with onnx
        # onnx (transitive dep of nemo_toolkit) requires ml_dtypes with float4_e2m1fn support
        # Version 0.5.4+ includes float4_e2m1fn
        log_info("Installing ml_dtypes (required for onnx compatibility)...")
        run_command([str(pip_bin), 'install', '--upgrade', 'ml_dtypes>=0.5.4'], check=True)
>>>>>>> 35fee50f

        # Install base dependencies first (excluding torch)
        log_info("Installing base dependencies... May take a moment.")
        base_deps = [
            'nemo_toolkit[asr]',
            'fastapi',
            'uvicorn[standard]',
            'soundfile',
            'python-multipart',
        ]
        
        if enable_cuda:
            base_deps.append('cuda-python>=12.3')
        
        run_command([str(pip_bin), 'install'] + base_deps, check=True)
        
        # Install torch with appropriate CUDA support
        if enable_cuda:
            log_info("Installing PyTorch with CUDA 12.1 support... May take a moment.")
            # Use PyTorch CUDA index
            try:
                run_command([
                    str(pip_bin), 'install', 'torch',
                    '--index-url', 'https://download.pytorch.org/whl/cu121'
                ], check=True)
                log_success("PyTorch with CUDA support installed")
            except subprocess.CalledProcessError as e:
                log_warning(f"PyTorch CUDA installation failed: {e}")
                log_warning("Falling back to CPU-only PyTorch installation... GPU preferred but it works.")
                log_info("Installing PyTorch (CPU-only)...")
                run_command([str(pip_bin), 'install', 'torch'], check=True)
                log_success("PyTorch (CPU-only) installed as fallback")
        else:
            log_info("Installing PyTorch (CPU-only)...")
            run_command([str(pip_bin), 'install', 'torch'], check=True)
        
        log_success("Parakeet dependencies installed")
        return True
    except subprocess.CalledProcessError as e:
        log_error(f"Failed to install Parakeet dependencies: {e}")
        return False


# ==================== Main Installation Function ====================

def install_backend(backend_type: str, cleanup_on_failure: bool = True, force_rebuild: bool = False) -> bool:
    """
    Main function to install backend.

    Args:
        backend_type: One of 'cpu', 'nvidia', 'amd', 'parakeet'
        cleanup_on_failure: Whether to clean up partial installations on failure
        force_rebuild: If True, delete and recreate venv even if it exists

    Returns:
        True if installation succeeded, False otherwise
    """
    init_state()
    set_install_state('in_progress')
    
    log_info(f"Installing {backend_type.upper()} backend...")
    
    # Validate backend type
    if backend_type not in ['cpu', 'nvidia', 'amd', 'parakeet']:
        error_msg = f"Invalid backend type: {backend_type}"
        log_error(error_msg)
        set_install_state('failed', error_msg)
        return False
    
    # Track what we've created for cleanup
    created_items = {
        'venv_created': False,
        'venv_path': None,
        'git_clone_created': False,
        'git_clone_path': None,
        'packages_installed': []
    }
    
    try:
        # Install system dependencies
        install_system_dependencies()
        
        # Setup GPU support if needed
        enable_cuda = False
        enable_rocm = False
        
        if backend_type == 'nvidia':
            enable_cuda = setup_nvidia_support()
            if not enable_cuda:
                log_warning("NVIDIA backend selected but CUDA not available, falling back to CPU")
                backend_type = 'cpu'
        elif backend_type == 'amd':
            enable_rocm = setup_amd_support()
            if not enable_rocm:
                log_warning("AMD backend selected but ROCm not available, falling back to CPU")
                backend_type = 'cpu'
        elif backend_type == 'parakeet':
            # Parakeet uses separate venv and REST API
            if not PARAKEET_SCRIPT.exists():
                error_msg = f"Parakeet script not found at {PARAKEET_SCRIPT}"
                log_error(error_msg)
                set_install_state('failed', error_msg)
                return False
            
            # Setup Parakeet venv
            parakeet_venv_existed = PARAKEET_VENV_DIR.exists()
            parakeet_pip_bin = setup_parakeet_venv(force_rebuild=force_rebuild)
            if (force_rebuild or not parakeet_venv_existed) and PARAKEET_VENV_DIR.exists():
                created_items['venv_created'] = True
                created_items['venv_path'] = str(PARAKEET_VENV_DIR)
            
            # Install Parakeet dependencies
            if not install_parakeet_dependencies(parakeet_pip_bin):
                error_msg = "Failed to install Parakeet dependencies"
                log_error(error_msg)
                if cleanup_on_failure:
                    log_info("Cleaning up partial installation...")
                    _cleanup_partial_installation(created_items, parakeet_pip_bin)
                set_install_state('failed', error_msg)
                return False
            
            # Installation successful for Parakeet
            set_install_state('completed')
            log_success("Parakeet backend installation completed!")
            return True
        
        # Setup Python venv (for cpu/nvidia/amd backends)
        venv_existed = VENV_DIR.exists()
        pip_bin = setup_python_venv(force_rebuild=force_rebuild)
        if (force_rebuild or not venv_existed) and VENV_DIR.exists():
            created_items['venv_created'] = True
            created_items['venv_path'] = str(VENV_DIR)
        
        # Check if dependencies are already installed
        requirements_file = Path(HYPRWHSPR_ROOT) / 'requirements.txt'
        cur_req_hash = compute_file_hash(requirements_file)
        stored_req_hash = get_state("requirements_hash")
        
        deps_installed = False
        try:
            python_bin = VENV_DIR / 'bin' / 'python'
            result = run_command([
                'timeout', '5s', str(python_bin), '-c',
                'import sounddevice, pywhispercpp'
            ], check=False, capture_output=True, show_output_on_error=False)
            deps_installed = result.returncode == 0
        except Exception:
            pass
        
        # Install pywhispercpp if needed
        if cur_req_hash != stored_req_hash or not stored_req_hash or not deps_installed:
            log_info("Installing Python dependencies (requirements.txt changed or deps missing)")
            
            if enable_cuda or enable_rocm:
                # GPU build path: install everything except pywhispercpp first
                log_info("Installing base Python dependencies (excluding pywhispercpp)...")
                # Use a writable temp directory instead of system directory
                import tempfile
                with tempfile.NamedTemporaryFile(mode='w', suffix='.txt', delete=False, encoding='utf-8') as temp_req:
                    temp_req_path = Path(temp_req.name)
                    try:
                        with open(requirements_file, 'r', encoding='utf-8') as f_in:
                            for line in f_in:
                                if not line.strip().startswith('pywhispercpp'):
                                    temp_req.write(line)
                        
                        temp_req.flush()
                        
                        if temp_req_path.stat().st_size > 0:
                            run_command([str(pip_bin), 'install', '-r', str(temp_req_path)], 
                                       check=True, verbose=OutputController.get_verbosity().value >= VerbosityLevel.VERBOSE.value)
                    except Exception as e:
                        error_msg = f"Failed to install base Python dependencies: {e}"
                        log_error(error_msg)
                        if cleanup_on_failure:
                            log_info("Cleaning up partial installation...")
                            # Uninstall any partially installed packages
                            try:
                                run_command([str(pip_bin), 'uninstall', '-y'] + created_items['packages_installed'], 
                                          check=False, capture_output=True)
                            except Exception:
                                pass
                        set_install_state('failed', error_msg)
                        return False
                    finally:
                        # Clean up temp file
                        if temp_req_path.exists():
                            temp_req_path.unlink()
                
                # Remove any pre-existing pywhispercpp
                run_command([str(pip_bin), 'uninstall', '-y', 'pywhispercpp'], check=False, capture_output=True)
                
                # Build pywhispercpp with GPU support
                if enable_cuda:
                    if not install_pywhispercpp_cuda(pip_bin):
                        error_msg = "Failed to install pywhispercpp with CUDA support"
                        log_error(error_msg)
                        if cleanup_on_failure:
                            log_info("Cleaning up partial installation...")
                            try:
                                run_command([str(pip_bin), 'uninstall', '-y', 'pywhispercpp'], 
                                          check=False, capture_output=True)
                            except Exception:
                                pass
                        set_install_state('failed', error_msg)
                        return False
                elif enable_rocm:
                    success, should_fallback = install_pywhispercpp_rocm(pip_bin)
                    if not success:
                        if should_fallback:
                            # ROCm build failed - fall back to CPU-only
                            log_warning("ROCm build failed - falling back to CPU-only installation")
                            log_warning("")
                            log_warning("ROCm 7.x has known compatibility issues with pywhispercpp v1.4.0")
                            log_warning("See: https://github.com/ggml-org/whisper.cpp/issues/3553")
                            log_warning("")
                            log_warning("Alternatives:")
                            log_warning("  • Use CPU mode (current fallback)")
                            log_warning("  • Use REST API transcription backend (see README)")
                            log_warning("")
                            log_info("Installing pywhispercpp with CPU-only support...")
                            if not install_pywhispercpp_cpu(pip_bin, requirements_file):
                                error_msg = "Failed to install pywhispercpp (CPU-only fallback)"
                                log_error(error_msg)
                                set_install_state('failed', error_msg)
                                return False
                            log_success("pywhispercpp installed (CPU-only mode)")
                        else:
                            error_msg = "Failed to install pywhispercpp with ROCm support"
                            log_error(error_msg)
                            if cleanup_on_failure:
                                log_info("Cleaning up partial installation...")
                                try:
                                    run_command([str(pip_bin), 'uninstall', '-y', 'pywhispercpp'], 
                                              check=False, capture_output=True)
                                except Exception:
                                    pass
                            set_install_state('failed', error_msg)
                            return False
            else:
                # CPU-only path: install everything normally
                if not install_pywhispercpp_cpu(pip_bin, requirements_file):
                    error_msg = "Failed to install pywhispercpp (CPU-only)"
                    log_error(error_msg)
                    set_install_state('failed', error_msg)
                    return False
            
            set_state("requirements_hash", cur_req_hash)
            log_success("Python dependencies installed")
        else:
            log_info("Python dependencies up to date (skipping pip install)")
        
        # Download base model
        if not download_pywhispercpp_model('base.en'):
            log_warning("Model download failed, but backend installation succeeded")
            # Don't fail the whole installation if model download fails
        
        # Installation successful
        set_install_state('completed')
        log_success(f"{backend_type.upper()} backend installation completed!")
        return True
        
    except KeyboardInterrupt:
        error_msg = "Installation interrupted by user"
        log_error(error_msg)
        set_install_state('failed', error_msg)
        if cleanup_on_failure:
            log_info("Cleaning up partial installation...")
            _cleanup_partial_installation(created_items, pip_bin if 'pip_bin' in locals() else None)
        raise
    except Exception as e:
        error_msg = f"Unexpected error during installation: {e}"
        log_error(error_msg)
        log_debug(f"Full error traceback: {sys.exc_info()}")
        set_install_state('failed', error_msg)
        if cleanup_on_failure:
            log_info("Cleaning up partial installation...")
            _cleanup_partial_installation(created_items, pip_bin if 'pip_bin' in locals() else None)
        return False


def _cleanup_partial_installation(created_items: dict, pip_bin: Optional[Path]):
    """Clean up partial installation on failure"""
    if created_items.get('venv_created') and created_items.get('venv_path'):
        log_info(f"Removing venv at {created_items['venv_path']}")
        try:
            venv_path = Path(created_items['venv_path'])
            if venv_path.exists():
                shutil.rmtree(venv_path, ignore_errors=True)
        except Exception:
            pass
    
    if created_items.get('git_clone_created') and created_items.get('git_clone_path'):
        log_info(f"Removing git clone at {created_items['git_clone_path']}")
        try:
            shutil.rmtree(Path(created_items['git_clone_path']), ignore_errors=True)
        except Exception:
            pass
    
    if pip_bin and created_items.get('packages_installed'):
        log_info("Uninstalling partially installed packages...")
        try:
            run_command([str(pip_bin), 'uninstall', '-y'] + created_items['packages_installed'],
                       check=False, capture_output=True)
        except Exception:
            pass<|MERGE_RESOLUTION|>--- conflicted
+++ resolved
@@ -771,20 +771,13 @@
             pass
     
     try:
-<<<<<<< HEAD
+
         # Install ml_dtypes and numpy first with pinned versions to ensure compatibility
         # - ml_dtypes 0.5.4+ includes float4_e2m1fn required by onnx
         # - numpy must be <2.4 for numba compatibility (numba is a nemo_toolkit dep)
         log_info("Installing ml_dtypes and numpy (required for onnx/numba compatibility)...")
         run_command([str(pip_bin), 'install', '--upgrade', 'ml_dtypes>=0.5.4', 'numpy>=1.22,<2.4'], check=True)
-=======
-        # Install ml_dtypes first with newer version to ensure compatibility with onnx
-        # onnx (transitive dep of nemo_toolkit) requires ml_dtypes with float4_e2m1fn support
-        # Version 0.5.4+ includes float4_e2m1fn
-        log_info("Installing ml_dtypes (required for onnx compatibility)...")
-        run_command([str(pip_bin), 'install', '--upgrade', 'ml_dtypes>=0.5.4'], check=True)
->>>>>>> 35fee50f
-
+       
         # Install base dependencies first (excluding torch)
         log_info("Installing base dependencies... May take a moment.")
         base_deps = [
